--- conflicted
+++ resolved
@@ -2,21 +2,16 @@
 Implements a symbol table.
 """
 from __future__ import annotations
+
 import ctypes
-<<<<<<< HEAD
 from enum import Enum
-from typing import Dict, Optional, List, Tuple, Set, Callable, TypeVar, Union, Any
-
-from llvmlite import ir
-from llvmlite.ir import Value, IRBuilder
-
-from sleepy.util import concat_dicts
-=======
 from typing import Dict, Optional, List, Tuple, Set, Union, Callable
 
 from llvmlite import ir
 from llvmlite.binding import ExecutionEngine
->>>>>>> 9005af9a
+from llvmlite.ir import IRBuilder, Value
+
+from sleepy.util import concat_dicts
 
 LLVM_SIZE_TYPE = ir.types.IntType(64)
 LLVM_VOID_POINTER_TYPE = ir.PointerType(ir.types.IntType(8))
@@ -39,13 +34,9 @@
   """
   def __init__(self, ir_type: ir.types.Type, pass_by_ref: bool, c_type):
     """
-<<<<<<< HEAD
-    :param ctypes._CData|None c_type:
-=======
     :param ir.types.Type|None ir_type: may be None if this is non-realizable (e.g. template types / void)
     :param bool pass_by_ref:
     :param ctypes._CData|None c_type: may be None if this is non-realizable (e.g. template types / void)
->>>>>>> 9005af9a
     """
     assert not pass_by_ref or isinstance(ir_type, ir.types.PointerType)
     self.ir_type = ir_type
@@ -1024,7 +1015,7 @@
     super().__init__()
     self.signatures_by_number_of_templ_args: Dict[int, List[FunctionSignature]] = {}
     self.returns_void = returns_void
-    
+
   @property
   def signatures(self) -> List[FunctionSignature]:
     return [signature for signatures in self.signatures_by_number_of_templ_args.values() for signature in signatures]
@@ -1558,13 +1549,6 @@
   str_type.build_destructor(parent_symbol_table=symbol_table, parent_context=context)
   return struct_symbol
 
-<<<<<<< HEAD
-def build_initial_ir(symbol_table, context):
-  """
-  :param SymbolTable symbol_table:
-  :param CodegenContext context:
-  """
-=======
 
 class InbuiltOpConcreteFuncFactory(ConcreteFunctionFactory):
   def __init__(self, op: str, op_arg_types: List[Type], op_return_type: Type, context: CodegenContext):
@@ -1595,7 +1579,6 @@
 
 
 def build_initial_ir(symbol_table: SymbolTable, context: CodegenContext):
->>>>>>> 9005af9a
   assert 'free' not in symbol_table
   free_symbol = FunctionSymbol(returns_void=True)
   symbol_table['free'] = free_symbol
@@ -1631,7 +1614,6 @@
   symbol_table['Str'] = str_symbol
   symbol_table.inbuilt_symbols['Str'] = str_symbol
 
-<<<<<<< HEAD
   make_builtin_operator_functions(symbol_table, context.emits_ir)
 
 
@@ -1701,24 +1683,4 @@
     is_inline=True)
   if emit_ir:
       concrete_func.make_inline_func_call_ir = lambda ir_func_args, caller_context: instruction(caller_context.builder, *ir_func_args)
-  return concrete_func
-=======
-  for op, op_arg_type_list, op_return_type_list in zip(
-    SLEEPY_INBUILT_BINARY_OPS, SLEEPY_INBUILT_BINARY_OPS_ARG_TYPES, SLEEPY_INBUILT_BINARY_OPS_RETURN_TYPES):
-    assert op not in symbol_table
-    func_symbol = FunctionSymbol(returns_void=False)
-    symbol_table[op] = func_symbol
-    assert len(op_arg_type_list) == len(op_return_type_list)
-    for op_arg_types, op_return_type in zip(op_arg_type_list, op_return_type_list):
-      assert func_symbol.is_undefined_for_types(placeholder_templ_types=[], arg_types=op_arg_types)
-      op_arg_identifiers = _make_builtin_op_arg_names(op, op_arg_types)
-      assert len(op_arg_types) == len(op_arg_identifiers)
-
-      concrete_func_factory = InbuiltOpConcreteFuncFactory(
-        op=op, op_arg_types=op_arg_types, op_return_type=op_return_type, context=context)
-      signature_ = FunctionSignature(
-        concrete_func_factory=concrete_func_factory, placeholder_templ_types=[], return_type=op_return_type,
-        return_mutable=False, arg_identifiers=op_arg_identifiers, arg_types=op_arg_types,
-        arg_mutables=[False] * len(op_arg_types), arg_type_narrowings=op_arg_types, is_inline=True)
-      func_symbol.add_signature(signature_)
->>>>>>> 9005af9a
+  return concrete_func