--- conflicted
+++ resolved
@@ -1,11 +1,7 @@
 from __future__ import annotations
 
 # Operator precedence: * / stronger than + - stronger than == != < <= > >=
-<<<<<<< HEAD
-from typing import List, Optional, cast
-=======
-from typing import List, Optional, Union
->>>>>>> aacf9020
+from typing import List, Optional, Union, cast
 
 from llvmlite import ir
 
@@ -21,13 +17,9 @@
   make_implicit_cast_to_ir_val, make_ir_val_is_type, build_initial_ir, CodegenContext, get_common_type, \
   SLEEPY_CHAR_PTR, SLEEPY_LONG
 
-<<<<<<< HEAD
+SLOPPY_OP_TYPES = {'*', '/', '+', '-', '==', '!=', '<', '>', '<=', '>', '>=', 'is', '='}
 from abc import ABC, abstractmethod
 
-SLOPPY_OP_TYPES = {'*', '/', '+', '-', '==', '!=', '<', '>', '<=', '>', '>=', 'is'}
-=======
-SLOPPY_OP_TYPES = {'*', '/', '+', '-', '==', '!=', '<', '>', '<=', '>', '>=', 'is', '='}
->>>>>>> aacf9020
 
 
 class AbstractSyntaxTree(ABC):
@@ -92,7 +84,7 @@
         if not called_mutable and arg_mutable:
           self.raise_error('Cannot call function %s%s declared with mutable parameter %r with immutable argument' % (
               func_identifier, concrete_func.to_signature_str(), arg_identifier))
-
+    
     return symbol, possible_concrete_funcs
 
   def _build_func_call(self, func_identifier, func_arg_exprs, symbol_table, context):
@@ -554,7 +546,7 @@
       _ = self.expr.make_ir_val(symbol_table=symbol_table, context=context)
 
   def children(self) -> List[AbstractSyntaxTree]:
-    return self.func_arg_exprs
+    return [self.expr]
 
   def __repr__(self):
     """
