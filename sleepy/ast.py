

# Operator precedence: * / stronger than + - stronger than == != < <= > >=
from typing import Dict, List

from llvmlite import ir

from sleepy.grammar import SemanticError, Grammar, Production, AttributeGrammar, TreePosition
from sleepy.lexer import LexerGenerator
from sleepy.parser import ParserGenerator
from sleepy.symbols import FunctionSymbol, VariableSymbol, SLEEPY_DOUBLE, Type, SLEEPY_INT, \
  SLEEPY_LONG, SLEEPY_VOID, SLEEPY_DOUBLE_PTR, SLEEPY_BOOL, SLEEPY_CHAR, SymbolTable, TypeSymbol, \
  make_initial_symbol_table, StructType, ConcreteFunction, build_initial_module_ir, UnionType, can_implicit_cast_to, \
  make_implicit_cast_to_ir_val, make_ir_val_is_type

SLOPPY_OP_TYPES = {'*', '/', '+', '-', '==', '!=', '<', '>', '<=', '>', '>=', 'is'}


class AbstractSyntaxTree:
  """
  Abstract syntax tree of a sleepy program.
  """

  allowed_annotation_identifiers = frozenset()

  def __init__(self, pos):
    """
    :param TreePosition pos: position where this AST starts
    """
    self.pos = pos
    self.annotations = []  # type: List[AnnotationAst]

  def __repr__(self):
    """
    :rtype: str
    """
    return 'AbstractSyntaxTree'

  def raise_error(self, message):
    """
    :param str message:
    """
    raise SemanticError(self.pos.word, self.pos.from_pos, self.pos.to_pos, message)

  def _check_func_call_symbol_table(self, func_identifier, func_arg_exprs, symbol_table):
    """
    :param str func_identifier:
    :param list[ExpressionAst] func_arg_exprs:
    :param SymbolTable symbol_table:
    :rtype: ConcreteFunction
    """
    if func_identifier not in symbol_table:
      self.raise_error('Function %r called before declared' % func_identifier)
    symbol = symbol_table[func_identifier]
    if isinstance(symbol, TypeSymbol):
      if symbol.constructor_symbol is None:
        self.raise_error(
          'Cannot construct an instance of type %r that does not specify a constructor' % func_identifier)
      symbol = symbol.constructor_symbol
      assert isinstance(symbol, FunctionSymbol)
    if not isinstance(symbol, FunctionSymbol):
      self.raise_error('Cannot call non-function %r' % func_identifier)
    called_types = [arg_expr.make_val_type(symbol_table=symbol_table) for arg_expr in func_arg_exprs]
    if not symbol.has_concrete_func(called_types):
      self.raise_error('Cannot call function %r with arguments of types %r, only declared for parameter types: %r' % (
        func_identifier, ', '.join([str(called_type) for called_type in called_types]),
        ', '.join([concrete_func.to_signature_str() for concrete_func in symbol.concrete_funcs.values()])))
    concrete_func = symbol.get_concrete_func(called_types)
    called_mutables = [arg_expr.is_val_mutable(symbol_table=symbol_table) for arg_expr in func_arg_exprs]
    for arg_identifier, arg_mutable, called_mutable in zip(
        concrete_func.arg_identifiers, concrete_func.arg_mutables, called_mutables):
      if not called_mutable and arg_mutable:
        self.raise_error('Cannot call function %r declared with mutable parameter %r with immutable argument' % (
            func_identifier, arg_identifier))

    for func_arg_expr, arg_type_assertion in zip(func_arg_exprs, concrete_func.arg_type_assertions):
      if isinstance(func_arg_expr, VariableExpressionAst):
        var_symbol = symbol_table[func_arg_expr.var_identifier]
        assert isinstance(var_symbol, VariableSymbol)
        symbol_table[func_arg_expr.var_identifier] = var_symbol.copy_with_asserted_var_type(arg_type_assertion)

    return concrete_func

  def _make_func_call_ir(self, func_identifier, func_arg_exprs, builder, symbol_table):
    """
    :param str func_identifier:
    :param list[ExpressionAst] func_arg_exprs:
    :param IRBuilder builder:
    :param SymbolTable symbol_table:
    :rtype: tuple[ir.values.Value|None,IRBuilder]
    """
    assert func_identifier in symbol_table
    func_symbol = symbol_table[func_identifier]
    if isinstance(func_symbol, TypeSymbol):
      func_symbol = func_symbol.constructor_symbol
    assert isinstance(func_symbol, FunctionSymbol)
    called_types = [arg_expr.make_val_type(symbol_table=symbol_table) for arg_expr in func_arg_exprs]
    assert func_symbol.has_concrete_func(called_types)
    concrete_func = func_symbol.get_concrete_func(called_types)
    assert len(concrete_func.arg_types) == len(func_arg_exprs)
    ir_func_args = []  # type: List[ir.values.Value]
    for func_arg_expr in func_arg_exprs:
      ir_func_arg, builder = func_arg_expr.make_ir_val(builder=builder, symbol_table=symbol_table)
      ir_func_args.append(ir_func_arg)
    assert len(ir_func_args) == len(func_arg_exprs)
    if concrete_func.is_inline:
      assert callable(concrete_func.make_inline_func_call_ir)
      return concrete_func.make_inline_func_call_ir(ir_func_args=ir_func_args, body_builder=builder)
    else:
      ir_func = concrete_func.ir_func
      assert ir_func is not None
      assert len(ir_func.args) == len(func_arg_exprs)
      return builder.call(ir_func, ir_func_args, name='call_%s' % func_identifier), builder

  def _make_member_val_type(self, parent_type, member_identifier, symbol_table):
    """
    :param Type parent_type:
    :param str member_identifier:
    :param SymbolTable symbol_table:
    :rtype: Type
    """
    if not isinstance(parent_type, StructType):
      self.raise_error(
        'Cannot access a member variable %r of the non-struct type %r' % (member_identifier, parent_type))
    if member_identifier not in parent_type.member_identifiers:
      self.raise_error('Struct type %r has no member variable %r, only available: %r' % (
        parent_type, member_identifier, ', '.join(parent_type.member_identifiers)))
    member_num = parent_type.get_member_num(member_identifier)
    return parent_type.member_types[member_num]


class StatementAst(AbstractSyntaxTree):
  """
  Expr.
  """
  def __init__(self, pos):
    """
    :param TreePosition pos:
    """
    super().__init__(pos)

  def build_symbol_table(self, symbol_table):
    """
    :param SymbolTable symbol_table:
    """
    raise NotImplementedError()

  def build_expr_ir(self, module, builder, symbol_table):
    """
    :param ir.Module module:
    :param ir.IRBuilder builder:
    :param SymbolTable symbol_table:
    :rtype: ir.IRBuilder
    """
    raise NotImplementedError()

  def make_var_is_mutable(self, arg_name, arg_type, arg_annotation_list, default):
    """
    :param str arg_name:
    :param Type arg_type:
    :param list[AnnotationAst] arg_annotation_list:
    :param bool|None default:
    :rtype: bool|None
    """
    assert isinstance(arg_annotation_list, (tuple, list))
    has_mutable = any(annotation.identifier == 'Mutable' for annotation in arg_annotation_list)
    has_const = any(annotation.identifier == 'Const' for annotation in arg_annotation_list)
    if has_mutable and has_const:
      self.raise_error('Cannot annotate %r with both %r and %r' % (arg_name, 'Mutable', 'Const'))
    mutable = default if (not has_mutable and not has_const) else has_mutable
    if mutable and not arg_type.pass_by_ref:
      self.raise_error(
        'Type %r of mutable %s needs to have pass-by-reference semantics (annotatated by @RefType)' % (
          arg_type, arg_name))
    return mutable

  def __repr__(self):
    """
    :rtype: str
    """
    return 'StatementAst'


class AbstractScopeAst(AbstractSyntaxTree):
  """
  Used to group multiple statements, forming a scope.
  """
  def __init__(self, pos, stmt_list):
    """
    :param TreePosition pos:
    :param list[StatementAst] stmt_list:
    """
    super().__init__(pos)
    self.stmt_list = stmt_list

  def build_scope_symbol_table(self, scope_symbol_table):
    """
    :param SymbolTable scope_symbol_table:
    :rtype: SymbolTable
    """
    for expr in self.stmt_list:
      expr.build_symbol_table(symbol_table=scope_symbol_table)
    return scope_symbol_table

  def build_scope_var_expr_ir(self, module, builder, scope_symbol_table):
    """
    :param ir.Module module:
    :param ir.IRBuilder builder:
    :param SymbolTable scope_symbol_table:
    :rtype: ir.IRBuilder
    """
    assert all(
      var_identifier in scope_symbol_table.current_scope_identifiers
      for var_identifier in scope_symbol_table.current_scope_new_declared_var_identifiers)
    for identifier_name in scope_symbol_table.current_scope_new_declared_var_identifiers:
      var_symbol = scope_symbol_table[identifier_name]
      assert isinstance(var_symbol, VariableSymbol)
      assert var_symbol.ir_alloca is None
      var_symbol.ir_alloca = builder.alloca(var_symbol.var_type.ir_type, name=identifier_name)
    return builder

  def build_scope_body_expr_ir(self, module, builder, scope_symbol_table):
    """
    :param ir.Module module:
    :param ir.IRBuilder builder:
    :param SymbolTable scope_symbol_table:
    :rtype: ir.IRBuilder
    """
    for expr in self.stmt_list:
      builder = expr.build_expr_ir(module=module, builder=builder, symbol_table=scope_symbol_table)
    return builder

  def __repr__(self):
    """
    :rtype: str
    """
    return 'AbstractScopeAst(%s)' % ', '.join([repr(stmt) for stmt in self.stmt_list])


class TopLevelStatementAst(StatementAst):
  """
  TopLevelExpr.
  """

  def __init__(self, pos, root_scope):
    """
    :param TreePosition pos:
    :param AbstractScopeAst root_scope:
    """
    super().__init__(pos)
    self.root_scope = root_scope

  def build_symbol_table(self, symbol_table):
    """
    :param SymbolTable symbol_table:
    """
    pass

  def build_expr_ir(self, module, builder, symbol_table):
    """
    :param ir.Module module:
    :param ir.IRBuilder builder:
    :param SymbolTable symbol_table:
    :rtype: ir.IRBuilder
    """
    return builder

  def make_module_ir_and_symbol_table(self, module_name):
    """
    :param str module_name:
    :rtype: (ir.Module,SymbolTable)
    """
    module = ir.Module(name=module_name)
    io_func_type = ir.FunctionType(ir.VoidType(), ())
    ir_io_func = ir.Function(module, io_func_type, name='io')
    root_block = ir_io_func.append_basic_block(name='entry')
    root_builder = ir.IRBuilder(root_block)

    symbol_table = make_initial_symbol_table()
    self.root_scope.build_scope_symbol_table(scope_symbol_table=symbol_table)

    build_initial_module_ir(module=module, symbol_table=symbol_table)
    assert symbol_table.ir_func_malloc is not None and symbol_table.ir_func_free is not None
    declared_vars = [
      identifier for identifier in symbol_table.current_scope_identifiers
      if isinstance(symbol_table[identifier], VariableSymbol)]
    if len(declared_vars) > 0:
      self.raise_error('Cannot declare variables in top-level scope, but got: %r' % ', '.join(declared_vars))
    self.root_scope.build_scope_body_expr_ir(module=module, builder=root_builder, scope_symbol_table=symbol_table)
    assert not root_block.is_terminated
    root_builder.ret_void()

    return module, symbol_table

  def __repr__(self):
    """
    :rtype: str
    """
    return 'TopLevelStatementAst(%s)' % self.root_scope


class FunctionDeclarationAst(StatementAst):
  """
  Stmt -> func identifier ( TypedIdentifierList ) Scope
  """

  allowed_annotation_identifiers = {'Inline'}
  allowed_arg_annotation_identifiers = {'Const', 'Mutable'}

<<<<<<< HEAD
  def __init__(self, pos, identifier, arg_identifiers, arg_type_identifiers, arg_annotations, return_type_identifier,
               return_annotation_list, body_scope):
=======
  def __init__(self, pos, identifier, arg_identifiers, arg_types, arg_annotations, return_type,
               return_annotation_list, stmt_list):
>>>>>>> 66857b25
    """
    :param TreePosition pos:
    :param str identifier:
    :param list[str] arg_identifiers:
    :param list[TypeAst] arg_types:
    :param list[list[AnnotationAst]] arg_annotations:
    :param TypeAst|None return_type:
    :param list[AnnotationAst]|None return_annotation_list:
    :param AbstractScopeAst|None body_scope: body, or None if extern function.
    """
    super().__init__(pos)
<<<<<<< HEAD
    assert len(arg_identifiers) == len(arg_type_identifiers) == len(arg_annotations)
    assert (return_type_identifier is None) == (return_annotation_list is None)
    assert body_scope is None or isinstance(body_scope, AbstractScopeAst)
=======
    assert len(arg_identifiers) == len(arg_types) == len(arg_annotations)
    assert (return_type is None) == (return_annotation_list is None)
>>>>>>> 66857b25
    self.identifier = identifier
    self.arg_identifiers = arg_identifiers
    self.arg_types = arg_types
    self.arg_annotations = arg_annotations
    self.return_type = return_type
    self.return_annotation_list = return_annotation_list
    self.body_scope = body_scope

  @property
  def is_extern(self):
    """
    :rtype: bool
    """
    return self.body_scope is None

  @property
  def is_inline(self):
    """
    :rtype: bool
    """
    return any(annotation.identifier == 'Inline' for annotation in self.annotations)

  def make_arg_types(self, symbol_table):
    """
    :param SymbolTable symbol_table:
    :rtype: list[Type]
    """
    arg_types = [arg_type.make_type(symbol_table=symbol_table) for arg_type in self.arg_types]
    if any(arg_type is None for arg_type in arg_types):
      self.raise_error('Need to specify all parameter types of function %r' % self.identifier)
    all_annotation_list = (
      self.arg_annotations + ([self.return_annotation_list] if self.return_annotation_list is not None else []))
    for arg_annotation_list in all_annotation_list:
      for arg_annotation_num, arg_annotation in enumerate(arg_annotation_list):
        if arg_annotation.identifier in arg_annotation_list[:arg_annotation_num]:
          arg_annotation.raise_error('Cannot apply annotation with identifier %r twice' % arg_annotation.identifier)
        if arg_annotation.identifier not in self.allowed_arg_annotation_identifiers:
          arg_annotation.raise_error('Cannot apply annotation with identifier %r, allowed: %r' % (
            arg_annotation.identifier, ', '.join(self.allowed_arg_annotation_identifiers)))
    return arg_types

  def build_symbol_table(self, symbol_table):
    """
    :param SymbolTable symbol_table:
    """
    arg_types = self.make_arg_types(symbol_table=symbol_table)
    if self.return_type is None:
      return_type = SLEEPY_VOID
    else:
      return_type = self.return_type.make_type(symbol_table=symbol_table)
    if return_type is None:
      self.raise_error('Need to specify return type of function %r' % self.identifier)
    if return_type == SLEEPY_VOID:
      return_mutable = False
    else:
      return_mutable = self.make_var_is_mutable('return type', return_type, self.return_annotation_list, default=False)
    if self.identifier in symbol_table:
      func_symbol = symbol_table[self.identifier]
      if not isinstance(func_symbol, FunctionSymbol):
        self.raise_error('Cannot redefine previously declared non-function %r with a function' % self.identifier)
    else:
      func_symbol = FunctionSymbol()
      symbol_table[self.identifier] = func_symbol
    if func_symbol.has_concrete_func(arg_types):
      self.raise_error('Cannot override definition of function %r with parameter types %r' % (
        self.identifier, ', '.join([str(arg_type) for arg_type in arg_types])))
    arg_mutables = [
      self.make_var_is_mutable('parameter %r' % arg_identifier, arg_type, arg_annotation_list, default=False)
      for arg_identifier, arg_type, arg_annotation_list in zip(self.arg_identifiers, arg_types, self.arg_annotations)]
    if self.is_inline and self.is_extern:
      self.raise_error('Extern function %r cannot be inlined' % self.identifier)
    func_symbol.add_concrete_func(
      ConcreteFunction(
        None, return_type=return_type, return_mutable=return_mutable, arg_identifiers=self.arg_identifiers,
        arg_types=arg_types, arg_mutables=arg_mutables, arg_type_assertions=arg_types, is_inline=self.is_inline))
    # build body symbols to check their types
    if not self.is_extern:
      self._build_body_symbol_table(parent_symbol_table=symbol_table)

  def _get_concrete_func(self, parent_symbol_table):
    """
    :param SymbolTable parent_symbol_table:
    :rtype: ConcreteFunction
    """
    arg_types = self.make_arg_types(symbol_table=parent_symbol_table)
    assert self.identifier in parent_symbol_table
    func_symbol = parent_symbol_table[self.identifier]
    assert isinstance(func_symbol, FunctionSymbol)
    assert func_symbol.has_concrete_func(arg_types)
    return func_symbol.get_concrete_func(arg_types)

  def build_expr_ir(self, module, builder, symbol_table):
    """
    :param ir.Module module:
    :param ir.IRBuilder builder:
    :param SymbolTable symbol_table:
    :rtype: ir.IRBuilder
    """
    concrete_func = self._get_concrete_func(parent_symbol_table=symbol_table)
    if not self.is_inline:
      ir_func_type = concrete_func.make_ir_function_type()
      ir_func_name = symbol_table.make_ir_func_name(self.identifier, self.is_extern, concrete_func)
      concrete_func.ir_func = ir.Function(module, ir_func_type, name=ir_func_name)

    if self.is_extern:
      return builder

    if self.is_inline:
      def make_inline_func_call_ir(ir_func_args, body_builder):
        """
        :param list[ir.values.Value] ir_func_args:
        :param ir.IRBuilder body_builder:
        :rtype: (ir.values.Value|None, ir.IRBuilder)
        """
        assert self.is_inline
        assert len(ir_func_args) == len(self.arg_identifiers)
        if concrete_func.return_type == SLEEPY_VOID:
          return_val_ir_alloca = None
        else:
          return_val_ir_alloca = body_builder.alloca(
            concrete_func.return_type.ir_type, name='return_%s_alloca' % self.identifier)
        collect_block = body_builder.append_basic_block('collect_return_%s_block' % self.identifier)
        self._build_body_ir(
          ir_func_args=ir_func_args, module=module, body_builder=body_builder, parent_symbol_table=symbol_table,
          inline_return_collect_block=collect_block, inline_return_ir_alloca=return_val_ir_alloca)
        collect_builder = ir.IRBuilder(collect_block)
        if concrete_func.return_type == SLEEPY_VOID:
          return_val = None
        else:
          return_val = collect_builder.load(return_val_ir_alloca, name='return_%s' % self.identifier)
        return return_val, collect_builder

      concrete_func.make_inline_func_call_ir = make_inline_func_call_ir
    else:
      assert not self.is_inline
      block = concrete_func.ir_func.append_basic_block(name='entry')
      concrete_func = self._get_concrete_func(parent_symbol_table=symbol_table)
      body_builder = ir.IRBuilder(block)
      self._build_body_ir(
        ir_func_args=concrete_func.ir_func.args, module=module, body_builder=body_builder, parent_symbol_table=symbol_table)

    return builder

  def _build_body_symbol_table(self, parent_symbol_table):
    """
    :param SymbolTable parent_symbol_table:
    :rtype: SymbolTable
    """
    assert not self.is_extern
    concrete_func = self._get_concrete_func(parent_symbol_table=parent_symbol_table)
    assert self.is_inline == concrete_func.is_inline
    body_symbol_table = parent_symbol_table.copy_with_new_current_func(concrete_func)
    for arg_identifier, arg_type, arg_mutable in zip(
        concrete_func.arg_identifiers, concrete_func.arg_types, concrete_func.arg_mutables):
      body_symbol_table[arg_identifier] = VariableSymbol(None, arg_type, arg_mutable)
      assert arg_identifier not in body_symbol_table.current_scope_identifiers
      assert arg_identifier not in body_symbol_table.current_scope_new_declared_var_identifiers
      body_symbol_table.current_scope_identifiers.append(arg_identifier)
      body_symbol_table.current_scope_new_declared_var_identifiers.append(arg_identifier)
    self.body_scope.build_scope_symbol_table(scope_symbol_table=body_symbol_table)
    return body_symbol_table

  def _build_body_ir(self, ir_func_args, module, body_builder, parent_symbol_table, inline_return_collect_block=None,
                     inline_return_ir_alloca=None):
    """
    :param list[ir.values.Value] ir_func_args:
    :param ir.Module module:
    :param ir.IRBuilder body_builder:
    :param SymbolTable parent_symbol_table:
    :param None|ir.Block inline_return_collect_block:
    :param None|ir.instructions.AllocaInstr inline_return_ir_alloca:
    """
    assert not self.is_extern
    concrete_func = self._get_concrete_func(parent_symbol_table=parent_symbol_table)
    assert (inline_return_collect_block is not None) == self.is_inline == concrete_func.is_inline
    assert len(ir_func_args) == len(concrete_func.arg_identifiers)
    body_symbol_table = self._build_body_symbol_table(parent_symbol_table=parent_symbol_table)
    body_symbol_table.current_func_inline_return_collect_block = inline_return_collect_block
    body_symbol_table.current_func_inline_return_ir_alloca = inline_return_ir_alloca

<<<<<<< HEAD
    # create all function body variables
    body_builder = self.body_scope.build_scope_var_expr_ir(
      module=module, builder=body_builder, scope_symbol_table=body_symbol_table)
    # set function argument values
    for arg_identifier, ir_arg in zip(concrete_func.arg_identifiers, ir_func_args):
      assert arg_identifier in body_symbol_table  # set in _build_body_symbol_table
=======
    for identifier_name in body_symbol_table.current_scope_identifiers:
      assert identifier_name in body_symbol_table
      var_symbol = body_symbol_table[identifier_name]
      if not isinstance(var_symbol, VariableSymbol):
        continue
      var_symbol.ir_alloca = body_builder.alloca(var_symbol.declared_var_type.ir_type, name=identifier_name)

    for arg_identifier, ir_arg in zip(self.arg_identifiers, ir_func_args):
>>>>>>> 66857b25
      arg_symbol = body_symbol_table[arg_identifier]
      assert isinstance(arg_symbol, VariableSymbol)
      ir_arg.name = arg_identifier
      assert arg_symbol.ir_alloca is not None  # set by ScopeAst
      body_builder.store(ir_arg, arg_symbol.ir_alloca)
    # build function body
    body_builder = self.body_scope.build_scope_body_expr_ir(
      module=module, builder=body_builder, scope_symbol_table=body_symbol_table)
    # maybe add implicit return
    if body_builder is not None and not is_block_terminated(body_builder.block, symbol_table=body_symbol_table):
        return_pos = TreePosition(
          self.pos.word,
          self.pos.from_pos if len(self.body_scope.stmt_list) == 0 else self.body_scope.stmt_list[-1].pos.to_pos,
          self.pos.to_pos)
        return_ast = ReturnStatementAst(return_pos, [])
        if concrete_func.return_type != SLEEPY_VOID:
          return_ast.raise_error(
            'Not all branches within function declaration of %r return something' % self.identifier)
        return_ast.build_symbol_table(symbol_table=body_symbol_table)  # for error checking
        return_ast.build_expr_ir(module=module, builder=body_builder, symbol_table=body_symbol_table)

  def __repr__(self):
    """
    :rtype: str
    """
    return (
<<<<<<< HEAD
      'FunctionDeclarationAst(identifier=%r, arg_identifiers=%r, arg_type_identifiers=%r, '
      'return_type_identifier=%r, %s)' % (self.identifier, self.arg_identifiers, self.arg_type_identifiers,
      self.return_type_identifier, 'extern' if self.is_extern else self.body_scope))
=======
        'FunctionDeclarationAst(identifier=%r, arg_identifiers=%r, arg_types=%r, '
        'return_type=%r, %s)' % (self.identifier, self.arg_identifiers, self.arg_types,
    self.return_type, 'extern' if self.is_extern else ', '.join([repr(stmt) for stmt in self.stmt_list])))
>>>>>>> 66857b25


class CallStatementAst(StatementAst):
  """
  Stmt -> identifier ( ExprList )
  """
  def __init__(self, pos, func_identifier, func_arg_exprs):
    """
    :param TreePosition pos:
    :param str func_identifier:
    :param list[ExpressionAst] func_arg_exprs:
    """
    super().__init__(pos)
    self.func_identifier = func_identifier
    self.func_arg_exprs = func_arg_exprs

  def build_symbol_table(self, symbol_table):
    """
    :param SymbolTable symbol_table:
    """
    # just verify that the argument types are correctly specified, but do not alter symbol_table
    self._check_func_call_symbol_table(
      func_identifier=self.func_identifier, func_arg_exprs=self.func_arg_exprs, symbol_table=symbol_table)

  def build_expr_ir(self, module, builder, symbol_table):
    """
    :param ir.Module module:
    :param ir.IRBuilder builder:
    :param SymbolTable symbol_table:
    :rtype: ir.IRBuilder
    """
    _, builder = self._make_func_call_ir(
      func_identifier=self.func_identifier, func_arg_exprs=self.func_arg_exprs, builder=builder,
      symbol_table=symbol_table)
    return builder

  def __repr__(self):
    """
    :rtype: str
    """
    return 'CallStatementAst(func_identifier=%r, func_arg_exprs=%r)' % (self.func_identifier, self.func_arg_exprs)


class ReturnStatementAst(StatementAst):
  """
  Stmt -> return ExprList ;
  """
  def __init__(self, pos, return_exprs):
    """
    :param TreePosition pos:
    :param list[ExpressionAst] return_exprs:
    """
    super().__init__(pos)
    self.return_exprs = return_exprs
    assert len(return_exprs) <= 1, 'returning of multiple values is not support yet'

  def build_symbol_table(self, symbol_table):
    """
    :param SymbolTable symbol_table:
    """
    # Check that return typ matches.
    if symbol_table.current_func is None:
      self.raise_error('Can only use return inside a function declaration')
    if len(self.return_exprs) == 1:
      return_val_type = self.return_exprs[0].make_val_type(symbol_table=symbol_table)
      if return_val_type == SLEEPY_VOID:
        self.raise_error('Cannot use void return value')
      if not can_implicit_cast_to(return_val_type, symbol_table.current_func.return_type):
        if symbol_table.current_func.return_type == SLEEPY_VOID:
          self.raise_error('Function declared to return void, but return value is of type %r' % (
            return_val_type))
        else:
          self.raise_error('Function declared to return type %r, but return value is of type %r' % (
            symbol_table.current_func.return_type, return_val_type))
      return_val_mutable = self.return_exprs[0].is_val_mutable(symbol_table=symbol_table)
      if not return_val_mutable and symbol_table.current_func.return_mutable:
        self.raise_error(
          'Function declared to return a mutable type %r, but return value is not mutable' % return_val_type)
    else:
      assert len(self.return_exprs) == 0
      if symbol_table.current_func.return_type != SLEEPY_VOID:
        self.raise_error('Function declared to return a value of type %r, but returned void' % (
          symbol_table.current_func.return_type))

  def build_expr_ir(self, module, builder, symbol_table):
    """
    :param ir.Module module:
    :param ir.IRBuilder builder:
    :param SymbolTable symbol_table:
    :rtype: ir.IRBuilder
    """
    if len(self.return_exprs) == 1:
      return_val_type = self.return_exprs[0].make_val_type(symbol_table=symbol_table)
      ir_val, builder = self.return_exprs[0].make_ir_val(builder=builder, symbol_table=symbol_table)
      ir_val, builder = make_implicit_cast_to_ir_val(
        return_val_type, symbol_table.current_func.return_type, ir_val, builder=builder)
      if symbol_table.current_func.is_inline:
        assert symbol_table.current_func_inline_return_ir_alloca is not None
        builder.store(ir_val, symbol_table.current_func_inline_return_ir_alloca)
      else:
        assert not symbol_table.current_func.is_inline
        builder.ret(ir_val)
    else:
      assert len(self.return_exprs) == 0
      if symbol_table.current_func.is_inline:
        assert symbol_table.current_func_inline_return_ir_alloca is None
      else:
        assert not symbol_table.current_func.is_inline
        builder.ret_void()
    if symbol_table.current_func.is_inline:
      collect_block = symbol_table.current_func_inline_return_collect_block
      assert collect_block is not None
      builder.branch(collect_block)
      return ir.IRBuilder(collect_block)
    else:
      assert not symbol_table.current_func.is_inline
      return builder

  def __repr__(self):
    """
    :rtype: str
    """
    return 'ReturnStatementAst(return_exprs=%r)' % self.return_exprs


class StructDeclarationAst(StatementAst):
  """
  Stmt -> struct identifier { StmtList }
  """

  allowed_annotation_identifiers = frozenset({'ValType', 'RefType'})

  def __init__(self, pos, struct_identifier, stmt_list):
    """
    :param TreePosition pos:
    :param str struct_identifier:
    :param List[StatementAst] stmt_list:
    """
    super().__init__(pos)
    self.struct_identifier = struct_identifier
    self.stmt_list = stmt_list

  def is_pass_by_ref(self):
    """
    :rtype: bool
    """
    val_type = any(annotation.identifier == 'ValType' for annotation in self.annotations)
    ref_type = any(annotation.identifier == 'RefType' for annotation in self.annotations)
    if val_type and ref_type:
      self.raise_error('Cannot apply annotation %r and %r at the same time' % ('ValType', 'RefType'))
    return ref_type  # fall back to pass by value.

  def build_symbol_table(self, symbol_table):
    """
    :param SymbolTable symbol_table:
    """
    if self.struct_identifier in symbol_table.current_scope_identifiers:
      self.raise_error('Cannot redefine struct with name %r' % self.struct_identifier)
    body_symbol_table = symbol_table.copy()
    body_symbol_table.current_scope_identifiers = []
    for member_num, stmt in enumerate(self.stmt_list):
      if not isinstance(stmt, AssignStatementAst):
        stmt.raise_error('Can only use declare statements within a struct declaration')
      if not isinstance(stmt.var_target, VariableTargetAst):
        stmt.raise_error('Can only declare variables within a struct declaration')
      stmt.build_symbol_table(symbol_table=body_symbol_table)
      if len(body_symbol_table.current_scope_identifiers) != member_num + 1:
        stmt.raise_error(
          'Cannot declare member %r multiple times in struct declaration' % stmt.var_target.var_identifier)
    assert len(self.stmt_list) == len(body_symbol_table.current_scope_identifiers)
    member_identifiers, member_types = [], []
    for stmt, declared_identifier in zip(self.stmt_list, body_symbol_table.current_scope_identifiers):
      assert declared_identifier in body_symbol_table
      declared_symbol = body_symbol_table[declared_identifier]
      assert isinstance(declared_symbol, VariableSymbol)
      member_identifiers.append(declared_identifier)
      member_types.append(declared_symbol.declared_var_type)
    member_mutables = [False] * len(member_identifiers)
    assert len(member_identifiers) == len(member_types) == len(member_mutables) == len(self.stmt_list)

    struct_type = StructType(
      self.struct_identifier, member_identifiers, member_types, member_mutables, pass_by_ref=self.is_pass_by_ref())
    constructor = FunctionSymbol()
    # ir_func will be set in build_expr_ir
    # notice that we explicitly set return_mutable=False here, even if the constructor mutated the struct.
    constructor.add_concrete_func(ConcreteFunction(
      ir_func=None, return_type=struct_type, return_mutable=True,
      arg_types=member_types, arg_identifiers=member_identifiers, arg_type_assertions=member_types,
      arg_mutables=member_mutables))
    symbol_table[self.struct_identifier] = TypeSymbol(struct_type, constructor_symbol=constructor)
    symbol_table.current_scope_identifiers.append(self.struct_identifier)

  def _make_constructor_body_ir(self, constructor, symbol_table):
    """
    :param ConcreteFunction constructor:
    :param SymbolTable symbol_table:
    """
    # TODO: Make this a new scope.
    struct_type = constructor.return_type
    constructor_block = constructor.ir_func.append_basic_block(name='entry')
    constructor_builder = ir.IRBuilder(constructor_block)
    if self.is_pass_by_ref():  # use malloc
      assert symbol_table.ir_func_malloc is not None
      self_ir_alloca_raw = constructor_builder.call(
        symbol_table.ir_func_malloc, [struct_type.make_ir_size()], name='self_raw_ptr')
      self_ir_alloca = constructor_builder.bitcast(self_ir_alloca_raw, struct_type.ir_type, name='self')
      # TODO: eventually free memory again
    else:  # pass by value, use alloca
      self_ir_alloca = constructor_builder.alloca(struct_type.ir_type, name='self')

    for member_num, (stmt, ir_func_arg) in enumerate(zip(self.stmt_list, constructor.ir_func.args)):
      assert isinstance(stmt, AssignStatementAst)
      assert isinstance(stmt.var_target, VariableTargetAst)
      member_identifier = stmt.var_target.var_identifier
      ir_func_arg.name = member_identifier
      gep_indices = (ir.Constant(ir.IntType(32), 0), ir.Constant(ir.IntType(32), member_num))
      member_ptr = constructor_builder.gep(self_ir_alloca, gep_indices, name='%s_ptr' % member_identifier)
      constructor_builder.store(ir_func_arg, member_ptr)

    if self.is_pass_by_ref():
      constructor_builder.ret(self_ir_alloca)
    else:  # pass by value
<<<<<<< HEAD
      constructor_builder.ret(constructor_builder.load(self_ir_alloca, 'self'))
    assert is_block_terminated(constructor_block, symbol_table=symbol_table)
=======
      constructor_builder.ret(constructor_builder.load(self_ir_alloca, name='self'))
    assert constructor_block.is_terminated
>>>>>>> 66857b25

  def build_expr_ir(self, module, builder, symbol_table):
    """
    :param ir.Module module:
    :param ir.IRBuilder builder:
    :param SymbolTable symbol_table:
    :rtype: ir.IRBuilder
    """
    assert self.struct_identifier in symbol_table
    struct_symbol = symbol_table[self.struct_identifier]
    assert isinstance(struct_symbol, TypeSymbol)
    assert isinstance(struct_symbol.type, StructType)
    constructor = struct_symbol.constructor_symbol.get_concrete_func(arg_types=struct_symbol.type.member_types)
    assert constructor is not None
    assert struct_symbol.type == constructor.return_type
    ir_func_type = constructor.make_ir_function_type()
    ir_func_name = symbol_table.make_ir_func_name(self.struct_identifier, extern=False, concrete_func=constructor)
    constructor.ir_func = ir.Function(module, ir_func_type, name=ir_func_name)
    self._make_constructor_body_ir(constructor, symbol_table=symbol_table)
    return builder

  def __repr__(self):
    """
    :rtype: str
    """
    return 'StructDeclarationAst(struct_identifier=%r, stmt_list=%r)' % (self.struct_identifier, self.stmt_list)


class AssignStatementAst(StatementAst):
  """
  Stmt -> identifier = Expr ;
  """
  allowed_annotation_identifiers = frozenset({'Const', 'Mutable'})

  def __init__(self, pos, var_target, var_val, declared_var_type):
    """
    :param TreePosition pos:
    :param TargetAst var_target:
    :param ExpressionAst var_val:
    :param TypeAst|None declared_var_type:
    """
    super().__init__(pos)
    assert isinstance(var_target, TargetAst)
    self.var_target = var_target
    self.var_val = var_val
    self.declared_var_type = declared_var_type

  def is_declaration(self, symbol_table):
    """
    :param SymbolTable symbol_table:
    :rtype: bool
    """
    if not isinstance(self.var_target, VariableTargetAst):
      return False
    var_identifier = self.var_target.var_identifier
    if var_identifier not in symbol_table.current_scope_identifiers:
      return True
    assert var_identifier in symbol_table
    symbol = symbol_table[var_identifier]
    if not isinstance(symbol, VariableSymbol):
      self.raise_error('Cannot assign non-variable %r to a variable' % var_identifier)
    ptr_type = self.var_target.make_ptr_type(symbol_table=symbol_table)
    if symbol.declared_var_type != ptr_type:
      self.raise_error('Cannot redefine variable %r of type %r with new type %r' % (
        var_identifier, symbol.declared_var_type, ptr_type))

  def build_symbol_table(self, symbol_table):
    """
    :param SymbolTable symbol_table:
    """
    if self.declared_var_type is not None:
      declared_type = self.declared_var_type.make_type(symbol_table=symbol_table)
    else:
      declared_type = None
    val_type = self.var_val.make_val_type(symbol_table=symbol_table)
    if val_type == SLEEPY_VOID:
      self.raise_error('Cannot assign void to variable')
    if declared_type is not None:
      if not can_implicit_cast_to(val_type, declared_type):
        self.raise_error('Cannot assign variable with declared type %r a value of type %r' % (declared_type, val_type))
      val_type = declared_type  # implicitly cast to the declared type
    declared_mutable = self.make_var_is_mutable('left-hand-side', val_type, self.annotations, default=None)
    val_mutable = self.var_val.is_val_mutable(symbol_table=symbol_table)

    if self.is_declaration(symbol_table=symbol_table):
      assert isinstance(self.var_target, VariableTargetAst)
      var_identifier = self.var_target.var_identifier
      assert var_identifier not in symbol_table.current_scope_identifiers
      if declared_mutable is None:
        declared_mutable = False
      # declare new variable, override entry in symbol_table (maybe it was defined in an outer scope before).
      symbol = VariableSymbol(None, var_type=val_type, mutable=declared_mutable)
      symbol_table[var_identifier] = symbol
      symbol_table.current_scope_new_declared_var_identifiers.append(var_identifier)
      symbol_table.current_scope_identifiers.append(var_identifier)
    else:
      # variable name in this scope already declared. just check that types match, but do not change symbol_table.
      existing_type = self.var_target.make_ptr_type(symbol_table=symbol_table)
      assert existing_type is not None
      if not can_implicit_cast_to(val_type, existing_type):
        self.raise_error('Cannot redefine variable of type %r with new type %r' % (existing_type, val_type))
      if declared_type is not None and declared_type != existing_type:
        self.raise_error('Cannot redeclare variable of type %r with new type %r' % (existing_type, declared_type))
      if not self.var_target.is_ptr_reassignable(symbol_table=symbol_table):
        self.raise_error('Cannot reassign member of a non-mutable variable')
      if declared_mutable is None:
        declared_mutable = val_mutable
      if declared_mutable != val_mutable:
        if declared_mutable:
          self.raise_error('Cannot redefine a variable declared as non-mutable to mutable')
        else:
          self.raise_error('Cannot redefine a variable declared as mutable to non-mutable')
    if declared_mutable and not val_mutable:
      self.raise_error('Cannot assign a non-mutable variable a mutable value of type %r' % declared_type)

  def build_expr_ir(self, module, builder, symbol_table):
    """
    :param ir.Module module:
    :param ir.IRBuilder builder:
    :param SymbolTable symbol_table:
    :rtype: ir.IRBuilder
    """
    ptr_type = self.var_target.make_ptr_type(symbol_table=symbol_table)
    var_type = self.var_val.make_val_type(symbol_table=symbol_table)
    ir_val, builder = self.var_val.make_ir_val(builder=builder, symbol_table=symbol_table)
    ir_val, builder = make_implicit_cast_to_ir_val(var_type, ptr_type, ir_val, builder=builder)
    ir_ptr = self.var_target.make_ir_ptr(builder, symbol_table=symbol_table)
    builder.store(ir_val, ir_ptr)
    return builder

  def __repr__(self):
    """
    :rtype: str
    """
    return 'AssignStatementAst(var_target=%r, var_val=%r, var_type=%r)' % (
      self.var_target, self.var_val, self.declared_var_type)


class IfStatementAst(StatementAst):
  """
  Stmt -> if Expr Scope
        | if Expr Scope else Scope
  """
  def __init__(self, pos, condition_val, true_scope, false_scope):
    """
    :param TreePosition pos:
    :param ExpressionAst condition_val:
    :param AbstractScopeAst true_scope:
    :param AbstractScopeAst|None false_scope:
    """
    super().__init__(pos)
    self.condition_val = condition_val
    if false_scope is None:
      false_scope = AbstractScopeAst(TreePosition(pos.word, pos.to_pos, pos.to_pos), [])
    self.true_scope, self.false_scope = true_scope, false_scope

  def build_symbol_table(self, symbol_table):
    """
    :param SymbolTable symbol_table:
    """
    cond_type = self.condition_val.make_val_type(symbol_table=symbol_table)
    if not cond_type == SLEEPY_BOOL:
      self.raise_error('Condition use expression of type %r as if-condition' % cond_type)
    # build branch symbol tables just for type checking
    true_symbol_table, false_symbol_table = symbol_table.copy(), symbol_table.copy()
    self.true_scope.build_scope_symbol_table(scope_symbol_table=true_symbol_table)
    self.false_scope.build_scope_symbol_table(scope_symbol_table=false_symbol_table)

  def build_expr_ir(self, module, builder, symbol_table):
    """
    :param ir.Module module:
    :param ir.IRBuilder builder:
    :param SymbolTable symbol_table:
    :rtype: ir.IRBuilder|None
    """
    ir_cond, builder = self.condition_val.make_ir_val(builder=builder, symbol_table=symbol_table)
    true_block = builder.append_basic_block('true_branch')  # type: ir.Block
    false_block = builder.append_basic_block('false_branch')  # type: ir.Block
    builder.cbranch(ir_cond, true_block, false_block)
    true_builder, false_builder = ir.IRBuilder(true_block), ir.IRBuilder(false_block)

    true_symbol_table, false_symbol_table = symbol_table.copy(), symbol_table.copy()
    self.true_scope.build_scope_symbol_table(scope_symbol_table=true_symbol_table)
    self.false_scope.build_scope_symbol_table(scope_symbol_table=false_symbol_table)

    true_builder = self.true_scope.build_scope_var_expr_ir(
      module=module, builder=true_builder, scope_symbol_table=true_symbol_table)
    true_builder = self.true_scope.build_scope_body_expr_ir(
      module, builder=true_builder, scope_symbol_table=true_symbol_table)
    true_block = true_builder.block
    true_terminated = is_block_terminated(true_block, symbol_table=true_symbol_table)
    false_builder = self.false_scope.build_scope_var_expr_ir(
      module=module, builder=false_builder, scope_symbol_table=false_symbol_table)
    false_builder = self.false_scope.build_scope_body_expr_ir(
      module, builder=false_builder, scope_symbol_table=false_symbol_table)
    false_block = false_builder.block
    false_terminated = is_block_terminated(false_block, symbol_table=false_symbol_table)

    if not (true_terminated and false_terminated):
      continue_block = builder.append_basic_block('continue_branch')  # type: ir.Block
      continue_builder = ir.IRBuilder(continue_block)
      if not true_terminated:
        true_builder.branch(continue_block)
      if not false_terminated:
        false_builder.branch(continue_block)
      return continue_builder
    else:
      return None

  def __repr__(self):
    """
    :rtype: str
    """
    return 'IfStatementAst(condition_val=%r, true_scope=%r, false_scope=%r)' % (
      self.condition_val, self.true_scope, self.false_scope)


class WhileStatementAst(StatementAst):
  """
  Stmt -> while Expr { StmtList }
  """
  def __init__(self, pos, condition_val, stmt_list):
    """
    :param TreePosition pos:
    :param ExpressionAst condition_val:
    :param list[StatementAst] stmt_list:
    """
    super().__init__(pos)
    self.condition_val = condition_val
    self.stmt_list = stmt_list

  def build_symbol_table(self, symbol_table):
    """
    :param SymbolTable symbol_table:
    """
    # TODO: Make this a separate scope. Also see IfExpressionAst.
    cond_type = self.condition_val.make_val_type(symbol_table=symbol_table)
    if not cond_type == SLEEPY_BOOL:
      self.raise_error('Condition use expression of type %r as while-condition' % cond_type)
    for stmt in self.stmt_list:
      stmt.build_symbol_table(symbol_table=symbol_table)

  def build_expr_ir(self, module, builder, symbol_table):
    """
    :param ir.Module module:
    :param ir.IRBuilder builder:
    :param SymbolTable symbol_table:
    :rtype: ir.IRBuilder|None
    """
    def make_condition_ir(builder_, symbol_table_):
      """
      :param ir.IRBuilder builder_:
      :param SymbolTable symbol_table_:
      :rtype: (ir.values.Value, ir.IRBuilder)
      """
      return self.condition_val.make_ir_val(builder=builder_, symbol_table=symbol_table_)

    cond_ir, builder = make_condition_ir(builder_=builder, symbol_table_=symbol_table)
    body_block = builder.append_basic_block('while_body')  # type: ir.Block
    continue_block = builder.append_basic_block('continue_branch')  # type: ir.Block
    builder.cbranch(cond_ir, body_block, continue_block)
    body_builder = ir.IRBuilder(body_block)

    body_symbol_table = symbol_table.copy()  # type: SymbolTable

    for stmt in self.stmt_list:
      body_builder = stmt.build_expr_ir(module, builder=body_builder, symbol_table=body_symbol_table)
    if not body_builder.block.is_terminated:
      assert body_builder is not None
      body_cond_ir, body_builder = make_condition_ir(builder_=body_builder, symbol_table_=body_symbol_table)
      body_builder.cbranch(body_cond_ir, body_block, continue_block)

    continue_builder = ir.IRBuilder(continue_block)
    return continue_builder

  def __repr__(self):
    """
    :rtype: str
    """
    return 'WhileStatementAst(condition_val=%r, stmt_list=%r)' % (self.condition_val, self.stmt_list)


class ExpressionAst(AbstractSyntaxTree):
  """
  Val, SumVal, ProdVal, PrimaryExpr
  """
  def __init__(self, pos):
    """
    :param TreePosition pos:
    """
    super().__init__(pos)

  def make_val_type(self, symbol_table):
    """
    :param SymbolTable symbol_table:
    :rtype: Type
    """
    raise NotImplementedError()

  def is_val_mutable(self, symbol_table):
    """
    :param SymbolTable symbol_table:
    :rtype: Type
    """
    raise NotImplementedError()

  def make_ir_val(self, builder, symbol_table):
    """
    :param ir.IRBuilder builder:
    :param SymbolTable symbol_table:
    :rtype: (ir.values.Value, ir.IRBuilder)
    :return: The value this expression is evaluated to + the builder of the context after this is executed
    """
    raise NotImplementedError()

  def __repr__(self):
    """
    :rtype: str
    """
    return 'ExpressionAst'


class BinaryOperatorExpressionAst(ExpressionAst):
  """
  Val, SumVal, ProdVal.
  """
  def __init__(self, pos, op, left_expr, right_expr):
    """
    :param TreePosition pos:
    :param str op:
    :param ExpressionAst left_expr:
    :param ExpressionAst right_expr:
    """
    super().__init__(pos)
    assert op in SLOPPY_OP_TYPES
    self.op = op
    self.left_expr, self.right_expr = left_expr, right_expr
    if self.op == 'is':
      assert isinstance(self.right_expr, VariableExpressionAst)

  def make_val_type(self, symbol_table):
    """
    :param SymbolTable symbol_table:
    :rtype: Type
    """
    if self.op == 'is':
      assert isinstance(self.right_expr, VariableExpressionAst)
      type_expr = IdentifierTypeAst(self.right_expr.pos, self.right_expr.var_identifier)
      type_expr.make_type(symbol_table=symbol_table)  # just check that type exists
      return SLEEPY_BOOL
    operand_exprs = [self.left_expr, self.right_expr]
    concrete_func = self._check_func_call_symbol_table(
      func_identifier=self.op, func_arg_exprs=operand_exprs, symbol_table=symbol_table)
    return concrete_func.return_type

  def is_val_mutable(self, symbol_table):
    """
    :param SymbolTable symbol_table:
    :rtype: Type
    """
    return False

  def make_ir_val(self, builder, symbol_table):
    """
    :param ir.IRBuilder builder:
    :param SymbolTable symbol_table:
    :rtype: (ir.values.Value, ir.IRBuilder)
    """
    if self.op == 'is':
      assert isinstance(self.right_expr, VariableExpressionAst)
      check_type_expr = IdentifierTypeAst(self.right_expr.pos, self.right_expr.var_identifier)
      check_type = check_type_expr.make_type(symbol_table=symbol_table)
      val_type = self.left_expr.make_val_type(symbol_table=symbol_table)
      ir_val, builder = self.left_expr.make_ir_val(builder=builder, symbol_table=symbol_table)
      return make_ir_val_is_type(ir_val, val_type, check_type, builder=builder)
    operand_exprs = [self.left_expr, self.right_expr]
    return self._make_func_call_ir(
      func_identifier=self.op, func_arg_exprs=operand_exprs, builder=builder, symbol_table=symbol_table)

  def __repr__(self):
    """
    :rtype: str
    """
    return 'BinaryOperatorExpressionAst(op=%r, left_expr=%r, right_expr=%r)' % (
      self.op, self.left_expr, self.right_expr)


class UnaryOperatorExpressionAst(ExpressionAst):
  """
  NegVal.
  """
  def __init__(self, pos, op, expr):
    """
    :param TreePosition pos:
    :param str op:
    :param ExpressionAst expr:
    """
    super().__init__(pos)
    self.op = op
    self.expr = expr

  def make_val_type(self, symbol_table):
    """
    :param SymbolTable symbol_table:
    :rtype: Type
    """
    operand_exprs = [self.expr]
    concrete_func = self._check_func_call_symbol_table(
      func_identifier=self.op, func_arg_exprs=operand_exprs, symbol_table=symbol_table)
    return concrete_func.return_type

  def is_val_mutable(self, symbol_table):
    """
    :param SymbolTable symbol_table:
    :rtype: Type
    """
    return False

  def make_ir_val(self, builder, symbol_table):
    """
    :param ir.IRBuilder builder:
    :param SymbolTable symbol_table:
    :rtype: (ir.values.Value, ir.IRBuilder)
    """
    operand_exprs = [self.expr]
    return self._make_func_call_ir(
      func_identifier=self.op, func_arg_exprs=operand_exprs, builder=builder, symbol_table=symbol_table)

  def __repr__(self):
    """
    :rtype: str
    """
    return 'UnaryOperatorExpressionAst(op=%r, expr=%r)' % (self.op, self.expr)


class ConstantExpressionAst(ExpressionAst):
  """
  PrimaryExpr -> double | int | char
  """
  def __init__(self, pos, constant_val, constant_type):
    """
    :param TreePosition pos:
    :param Any constant_val:
    :param Type constant_type:
    """
    super().__init__(pos)
    self.constant_val = constant_val
    self.constant_type = constant_type

  def make_val_type(self, symbol_table):
    """
    :param SymbolTable symbol_table:
    :rtype: Type
    """
    return self.constant_type

  def is_val_mutable(self, symbol_table):
    """
    :param SymbolTable symbol_table:
    :rtype: Type
    """
    return False

  def make_ir_val(self, builder, symbol_table):
    """
    :param ir.IRBuilder builder:
    :param SymbolTable symbol_table:
    :rtype: (ir.values.Value, ir.IRBuilder)
    """
    return ir.Constant(self.constant_type.ir_type, self.constant_val), builder

  def __repr__(self):
    """
    :rtype: str
    """
    return 'ConstantExpressionAst(constant_val=%r, constant_type=%r)' % (self.constant_val, self.constant_type)


class VariableExpressionAst(ExpressionAst):
  """
  PrimaryExpr -> identifier
  """
  def __init__(self, pos, var_identifier):
    """
    :param TreePosition pos:
    :param str var_identifier:
    """
    super().__init__(pos)
    self.var_identifier = var_identifier

  def get_var_symbol(self, symbol_table):
    """
    :param SymbolTable symbol_table:
    :rtype: VariableSymbol
    """
    if self.var_identifier not in symbol_table:
      self.raise_error('Variable %r referenced before declaring' % self.var_identifier)
    symbol = symbol_table[self.var_identifier]
    if not isinstance(symbol, VariableSymbol):
      self.raise_error('Cannot reference a non-variable %r' % self.var_identifier)
    return symbol

  def make_val_type(self, symbol_table):
    """
    :param SymbolTable symbol_table:
    :rtype: Type
    """
    return self.get_var_symbol(symbol_table=symbol_table).declared_var_type

  def is_val_mutable(self, symbol_table):
    """
    :param SymbolTable symbol_table:
    :rtype: Type
    """
    return self.get_var_symbol(symbol_table=symbol_table).mutable

  def make_ir_val(self, builder, symbol_table):
    """
    :param ir.IRBuilder builder:
    :param SymbolTable symbol_table:
    :rtype: (ir.values.Value, ir.IRBuilder)
    """
    symbol = self.get_var_symbol(symbol_table=symbol_table)
    return builder.load(symbol.ir_alloca, name=self.var_identifier), builder

  def __repr__(self):
    """
    :rtype: str
    """
    return 'VariableExpressionAst(var_identifier=%r)' % self.var_identifier


class CallExpressionAst(ExpressionAst):
  """
  PrimaryExpr -> identifier ( ExprList )
  """
  def __init__(self, pos, func_identifier, func_arg_exprs):
    """
    :param TreePosition pos:
    :param str func_identifier:
    :param list[ExpressionAst] func_arg_exprs:
    """
    super().__init__(pos)
    self.func_identifier = func_identifier
    self.func_arg_exprs = func_arg_exprs

  def get_func_symbol(self, symbol_table):
    """
    :param SymbolTable symbol_table:
    :rtype: FunctionSymbol
    """
    assert self.func_identifier in symbol_table
    symbol = symbol_table[self.func_identifier]
    if isinstance(symbol, TypeSymbol):
      symbol = symbol.constructor_symbol
    assert isinstance(symbol, FunctionSymbol)
    assert symbol is not None
    return symbol

  def make_val_type(self, symbol_table):
    """
    :param SymbolTable symbol_table:
    :rtype: Type
    """
    concrete_func = self._check_func_call_symbol_table(
      func_identifier=self.func_identifier, func_arg_exprs=self.func_arg_exprs, symbol_table=symbol_table)
    return concrete_func.return_type

  def is_val_mutable(self, symbol_table):
    """
    :param SymbolTable symbol_table:
    :rtype: Type
    """
    concrete_func = self._check_func_call_symbol_table(
      func_identifier=self.func_identifier, func_arg_exprs=self.func_arg_exprs, symbol_table=symbol_table)
    return concrete_func.return_mutable

  def make_ir_val(self, builder, symbol_table):
    """
    :param ir.IRBuilder builder:
    :param SymbolTable symbol_table:
    :rtype: (ir.values.Value, ir.IRBuilder)
    """
    return self._make_func_call_ir(
      func_identifier=self.func_identifier, func_arg_exprs=self.func_arg_exprs, builder=builder,
      symbol_table=symbol_table)

  def __repr__(self):
    """
    :rtype: str
    """
    return 'CallExpressionAst(func_identifier=%r, func_arg_exprs=%r)' % (self.func_identifier, self.func_arg_exprs)


class MemberExpressionAst(ExpressionAst):
  """
  MemberExpr -> MemberExpr . identifier
  """
  def __init__(self, pos, parent_val_expr, member_identifier):
    """
    :param TreePosition pos:
    :param ExpressionAst parent_val_expr:
    :param str member_identifier:
    """
    super().__init__(pos)
    self.parent_val_expr = parent_val_expr
    self.member_identifier = member_identifier

  def make_val_type(self, symbol_table):
    """
    :param SymbolTable symbol_table:
    :rtype: Type
    """
    parent_type = self.parent_val_expr.make_val_type(symbol_table=symbol_table)
    return self._make_member_val_type(parent_type, self.member_identifier, symbol_table)

  def make_ir_val(self, builder, symbol_table):
    """
    :param ir.IRBuilder builder:
    :param SymbolTable symbol_table:
    :rtype: (ir.values.Value, ir.IRBuilder)
    """
    parent_type = self.parent_val_expr.make_val_type(symbol_table=symbol_table)
    assert isinstance(parent_type, StructType)
    parent_ir_val, builder = self.parent_val_expr.make_ir_val(builder=builder, symbol_table=symbol_table)
    if parent_type.is_pass_by_ref():
      member_num = parent_type.get_member_num(self.member_identifier)
      gep_indices = (ir.Constant(ir.IntType(32), 0), ir.Constant(ir.IntType(32), member_num))
      member_ptr = builder.gep(parent_ir_val, gep_indices, name='member_ptr_%s' % self.member_identifier)
      return builder.load(member_ptr, name='member_%s' % self.member_identifier), builder
    else:  # pass by value
      return (
        builder.extract_value(
          parent_ir_val, parent_type.get_member_num(self.member_identifier), name='member_%s' % self.member_identifier),
        builder)

  def is_val_mutable(self, symbol_table):
    """
    :param SymbolTable symbol_table:
    :rtype: Type
    """
    parent_type = self.parent_val_expr.make_val_type(symbol_table=symbol_table)
    assert isinstance(parent_type, StructType)
    member_num = parent_type.get_member_num(self.member_identifier)
    member_mutable = parent_type.member_mutables[member_num]
    return member_mutable

  def __repr__(self):
    """
    :rtype: str
    """
    return 'MemberExpressionAst(parent_val_expr=%r, member_identifier=%r)' % (
      self.parent_val_expr, self.member_identifier)


class TargetAst(AbstractSyntaxTree):
  """
  Target.
  """
  def __init__(self, pos):
    """
    :param TreePosition pos:
    """
    super().__init__(pos)

  def make_ptr_type(self, symbol_table):
    """
    :param SymbolTable symbol_table:
    :rtype: Type
    """
    raise NotImplementedError()

  def is_ptr_mutable(self, symbol_table):
    """
    :param SymbolTable symbol_table:
    :rtype: bool
    """
    raise NotImplementedError()

  def is_ptr_reassignable(self, symbol_table):
    """
    :param SymbolTable symbol_table:
    :rtype bool:
    """
    raise NotImplementedError()

  def make_ir_ptr(self, builder, symbol_table):
    """
    :param ir.IRBuilder builder:
    :param SymbolTable symbol_table:
    :rtype: ir.instructions.Instruction
    """
    raise NotImplementedError()

  def __repr__(self):
    """
    :rtype: str
    """
    return 'TargetAst'


class VariableTargetAst(TargetAst):
  """
  Target -> identifier
  """
  def __init__(self, pos, var_identifier):
    """
    :param TreePosition pos:
    :param str var_identifier:
    """
    super().__init__(pos)
    self.var_identifier = var_identifier

  def make_ptr_type(self, symbol_table):
    """
    :param SymbolTable symbol_table:
    :rtype: Type
    """
    if self.var_identifier not in symbol_table:
      self.raise_error('Cannot reference variable %r before declaration' % self.var_identifier)
    symbol = symbol_table[self.var_identifier]
    if not isinstance(symbol, VariableSymbol):
      self.raise_error('Cannot assign to non-variable %r' % self.var_identifier)
    return symbol.asserted_var_type

  def is_ptr_mutable(self, symbol_table):
    """
    :param SymbolTable symbol_table:
    :rtype: bool
    """
    assert self.var_identifier in symbol_table
    symbol = symbol_table[self.var_identifier]
    assert isinstance(symbol, VariableSymbol)
    return symbol.mutable

  def is_ptr_reassignable(self, symbol_table):
    """
    :param SymbolTable symbol_table:
    :rtype bool:
    """
    return True

  def make_ir_ptr(self, builder, symbol_table):
    """
    :param ir.IRBuilder builder:
    :param SymbolTable symbol_table:
    :rtype: ir.instructions.Instruction
    """
    assert self.var_identifier in symbol_table
    symbol = symbol_table[self.var_identifier]
    assert isinstance(symbol, VariableSymbol)
    assert symbol.ir_alloca is not None  # ir_alloca is set in AbstractScopeAst
    return symbol.ir_alloca

  def __repr__(self):
    """
    :rtype: str
    """
    return 'VariableTargetAst(var_identifier=%r)' % self.var_identifier


class MemberTargetAst(TargetAst):
  """
  Target -> Target . identifier
  """
  def __init__(self, pos, parent_target, member_identifier):
    """
    :param TreePosition pos:
    :param TargetAst parent_target:
    :param str member_identifier:
    """
    super().__init__(pos)
    self.parent_target = parent_target
    self.member_identifier = member_identifier

  def make_ptr_type(self, symbol_table):
    """
    :param SymbolTable symbol_table:
    :rtype: Type
    """
    parent_type = self.parent_target.make_ptr_type(symbol_table=symbol_table)
    return self._make_member_val_type(parent_type, member_identifier=self.member_identifier, symbol_table=symbol_table)

  def is_ptr_mutable(self, symbol_table):
    """
    :param SymbolTable symbol_table:
    :rtype: bool
    """
    parent_type = self.parent_target.make_ptr_type(symbol_table=symbol_table)
    assert isinstance(parent_type, StructType)
    assert self.member_identifier in parent_type.member_identifiers
    member_num = parent_type.get_member_num(self.member_identifier)
    member_mutable = parent_type.member_mutables[member_num]
    return self.parent_target.is_ptr_mutable(symbol_table=symbol_table) and member_mutable

  def is_ptr_reassignable(self, symbol_table):
    """
    :param SymbolTable symbol_table:
    :rtype bool:
    """
    return self.parent_target.is_ptr_mutable(symbol_table=symbol_table)

  def make_ir_ptr(self, builder, symbol_table):
    """
    :param ir.IRBuilder builder:
    :param SymbolTable symbol_table:
    :rtype: ir.instructions.Instruction
    """
    parent_type = self.parent_target.make_ptr_type(symbol_table=symbol_table)
    assert isinstance(parent_type, StructType)
    member_num = parent_type.get_member_num(self.member_identifier)
    parent_ptr = self.parent_target.make_ir_ptr(builder=builder, symbol_table=symbol_table)
    if parent_type.is_pass_by_ref():  # parent_ptr has type struct**
      # dereference to get struct*.
      parent_ptr = builder.load(parent_ptr, 'load_struct')
    gep_indices = [ir.Constant(ir.IntType(32), 0), ir.Constant(ir.IntType(32), member_num)]
    return builder.gep(parent_ptr, gep_indices, name='member_ptr_%s' % self.member_identifier)

  def __repr__(self):
    """
    :rtype: str
    """
    return 'MemberTargetAst(parent_target=%r, member_identifier=%r)' % (self.parent_target, self.member_identifier)


class TypeAst(AbstractSyntaxTree):
  """
  Type.
  """
  def __init__(self, pos):
    """
    :param TreePosition pos:
    """
    super().__init__(pos)

  def make_type(self, symbol_table):
    """
    :param SymbolTable symbol_table:
    :rtype: Type
    """
    raise NotImplementedError()

  def __repr__(self):
    return 'TypeAst()'


class IdentifierTypeAst(TypeAst):
  """
  IdentifierType -> identifier.
  """
  def __init__(self, pos, type_identifier):
    """
    :param TreePosition pos:
    :param str type_identifier:
    """
    super().__init__(pos)
    self.type_identifier = type_identifier

  def make_type(self, symbol_table):
    """
    :param SymbolTable symbol_table:
    :rtype: Type
    """
    if self.type_identifier not in symbol_table:
      self.raise_error('Unknown type identifier %r' % self.type_identifier)
    type_symbol = symbol_table[self.type_identifier]
    if not isinstance(type_symbol, TypeSymbol):
      self.raise_error('%r is not a type, but a %r' % (self.type_identifier, type(type_symbol)))
    return type_symbol.type

  def __repr__(self):
    """
    :rtype: str
    """
    return 'IdentifierType(type_identifier=%r)' % self.type_identifier


class UnionTypeAst(TypeAst):
  """
  IdentifierType -> identifier.
  """
  def __init__(self, pos, variant_types):
    """
    :param TreePosition pos:
    :param list[TypeAst] variant_types:
    """
    super().__init__(pos)
    self.variant_types = variant_types

  def make_type(self, symbol_table):
    """
    :param SymbolTable symbol_table:
    :rtype: Type
    """
    if not all(isinstance(variant_type, IdentifierTypeAst) for variant_type in self.variant_types):
      self.raise_error('Union types cannot be nested')
    concrete_variant_types = [variant_type.make_type(symbol_table=symbol_table) for variant_type in self.variant_types]
    return UnionType(concrete_variant_types, list(range(len(concrete_variant_types))))

  def __repr__(self):
    """
    :rtype: str
    """
    return 'UnionTypeAst(variant_types=%r)' % self.variant_types


class AnnotationAst(AbstractSyntaxTree):
  """
  Annotation.
  """
  def __init__(self, pos, identifier):
    """
    :param TreePosition pos:
    :param str identifier:
    """
    super().__init__(pos)
    self.identifier = identifier
    # TODO: Add type checking for annotation identifiers.

  def __repr__(self):
    """
    :rtype: str
    """
    return 'AnnotationAst(identifier=%r)' % self.identifier


def annotate_ast(ast, annotation_list):
  """
  :param AbstractSyntaxTree ast:
  :param list[AnnotationAst] annotation_list:
  :rtype: AbstractSyntaxTree
  """
  assert len(ast.annotations) == 0
  for annotation in annotation_list:
    if annotation.identifier not in ast.allowed_annotation_identifiers:
      annotation.raise_error('Annotations with name %r not allowed here, only allowed: %s' % (
        annotation.identifier, ', '.join(ast.allowed_annotation_identifiers)))
    if any(annotation.identifier == other.identifier for other in ast.annotations):
      annotation.raise_error('Cannot add annotation with name %r multiple times' % annotation.identifier)
    ast.annotations.append(annotation)
  return ast


def parse_char(value):
  """
  :param str value: e.g. 'a', '\n', ...
  :rtype: str
  """
  assert 3 <= len(value) <= 4
  assert value[0] == value[-1] == "'"
  value = value[1:-1]
  if len(value) == 1:
    return value
  assert value[0] == '\\'
  return {'n': '\n', 'r': '\r', 't': '\t', "'": "'", '"': '"'}[value[1]]


SLEEPY_LEXER = LexerGenerator(
  [
    'func', 'extern_func', 'struct', 'if', 'else', 'return', 'while', '{', '}', ';', ',', '.', '(', ')', '|',
    '->', '@', 'cmp_op', 'sum_op', 'prod_op', '=', 'identifier',
    'int', 'double', 'char',
    None, None
  ], [
    'func', 'extern_func', 'struct', 'if', 'else', 'return', 'while', '{', '}', ';', ',', '\\.', '\\(', '\\)', '\\|',
    '\\->', '@', '==|!=|<=?|>=?|is', '\\+|\\-', '\\*|/', '=', '([A-Z]|[a-z]|_)([A-Z]|[a-z]|[0-9]|_)*',
    '(0|[1-9][0-9]*)', '(0|[1-9][0-9]*)\\.[0-9]+', "'([^\']|\\\\[nrt'\"])'",
    '#[^\n]*\n', '[ \n\t]+'
  ])
SLEEPY_GRAMMAR = Grammar(
  Production('TopLevelStmt', 'StmtList'),
  Production('Scope', '{', 'StmtList', '}'),
  Production('StmtList'),
  Production('StmtList', 'AnnotationList', 'Stmt', 'StmtList'),
  Production('Stmt', 'func', 'identifier', '(', 'TypedIdentifierList', ')', 'ReturnType', 'Scope'),
  Production('Stmt', 'func', 'Op', '(', 'TypedIdentifierList', ')', 'ReturnType', 'Scope'),
  Production('Stmt', 'extern_func', 'identifier', '(', 'TypedIdentifierList', ')', 'ReturnType', ';'),
  Production('Stmt', 'struct', 'identifier', '{', 'StmtList', '}'),
  Production('Stmt', 'identifier', '(', 'ExprList', ')', ';'),
  Production('Stmt', 'return', 'ExprList', ';'),
  Production('Stmt', 'Type', 'Target', '=', 'Expr', ';'),
  Production('Stmt', 'Target', '=', 'Expr', ';'),
  Production('Stmt', 'if', 'Expr', 'Scope'),
  Production('Stmt', 'if', 'Expr', 'Scope', 'else', 'Scope'),
  Production('Stmt', 'while', 'Expr', '{', 'StmtList', '}'),
  Production('Expr', 'Expr', 'cmp_op', 'SumExpr'),
  Production('Expr', 'SumExpr'),
  Production('SumExpr', 'SumExpr', 'sum_op', 'ProdExpr'),
  Production('SumExpr', 'ProdExpr'),
  Production('ProdExpr', 'ProdExpr', 'prod_op', 'MemberExpr'),
  Production('ProdExpr', 'MemberExpr'),
  Production('MemberExpr', 'MemberExpr', '.', 'identifier'),
  Production('MemberExpr', 'NegExpr'),
  Production('NegExpr', 'sum_op', 'PrimaryExpr'),
  Production('NegExpr', 'PrimaryExpr'),
  Production('PrimaryExpr', 'int'),
  Production('PrimaryExpr', 'double'),
  Production('PrimaryExpr', 'char'),
  Production('PrimaryExpr', 'identifier'),
  Production('PrimaryExpr', 'identifier', '(', 'ExprList', ')'),
  Production('PrimaryExpr', '(', 'Expr', ')'),
  Production('Target', 'identifier'),
  Production('Target', 'Target', '.', 'identifier'),
  Production('AnnotationList'),
  Production('AnnotationList', 'Annotation', 'AnnotationList'),
  Production('Annotation', '@', 'identifier'),
  Production('IdentifierList'),
  Production('IdentifierList', 'IdentifierList+'),
  Production('IdentifierList+', 'identifier'),
  Production('IdentifierList+', 'identifier', ',', 'IdentifierList+'),
  Production('TypedIdentifierList'),
  Production('TypedIdentifierList', 'TypedIdentifierList+'),
  Production('TypedIdentifierList+', 'AnnotationList', 'Type', 'identifier'),
  Production('TypedIdentifierList+', 'AnnotationList', 'Type', 'identifier', ',', 'TypedIdentifierList+'),
  Production('ExprList'),
  Production('ExprList', 'ExprList+'),
  Production('ExprList+', 'Expr'),
  Production('ExprList+', 'Expr', ',', 'ExprList+'),
  Production('Type', 'Type', '|', 'IdentifierType'),
  Production('Type', 'IdentifierType'),
  Production('IdentifierType', 'identifier'),
  Production('IdentifierType', '(', 'Type', ')'),
  Production('ReturnType'),
  Production('ReturnType', '->', 'AnnotationList', 'Type'),
  Production('Op', 'cmp_op'),
  Production('Op', 'sum_op'),
  Production('Op', 'prod_op')
)
SLEEPY_ATTR_GRAMMAR = AttributeGrammar(
  SLEEPY_GRAMMAR,
  syn_attrs={
    'ast', 'stmt_list', 'identifier_list', 'type_list', 'val_list', 'identifier', 'annotation_list',
    'op', 'number'},
  prod_attr_rules=[
    {'ast': lambda _pos, stmt_list: TopLevelStatementAst(_pos, AbstractScopeAst(_pos, stmt_list(1)))},
    {'ast': lambda _pos, stmt_list: AbstractScopeAst(_pos, stmt_list(2))},
    {'stmt_list': []},
    {'stmt_list': lambda ast, annotation_list, stmt_list: [annotate_ast(ast(2), annotation_list(1))] + stmt_list(3)},
<<<<<<< HEAD
    {'ast': lambda _pos, identifier, identifier_list, type_list, annotation_list, type_identifier, ast: (
      FunctionDeclarationAst(
        _pos, identifier(2), identifier_list(4), type_list(4), annotation_list(4),
        type_identifier(6), annotation_list(6), ast(7)))},
    {'ast': lambda _pos, op, identifier_list, type_list, annotation_list, type_identifier, ast: (
      FunctionDeclarationAst(
        _pos, op(2), identifier_list(4), type_list(4), annotation_list(4), type_identifier(6),
        annotation_list(6), ast(7)))},
    {'ast': lambda _pos, identifier, identifier_list, type_list, annotation_list, type_identifier: (
=======
    {'ast': lambda _pos, identifier, identifier_list, type_list, annotation_list, ast, stmt_list: (
      FunctionDeclarationAst(_pos, identifier(2), identifier_list(4), type_list(4), annotation_list(4),
        ast(6), annotation_list(6), stmt_list(8)))},
    {'ast': lambda _pos, op, identifier_list, type_list, annotation_list, ast, stmt_list: (
      FunctionDeclarationAst(_pos, op(2), identifier_list(4), type_list(4), annotation_list(4), ast(6),
        annotation_list(6), stmt_list(8)))},
    {'ast': lambda _pos, identifier, identifier_list, type_list, annotation_list, ast: (
>>>>>>> 66857b25
      FunctionDeclarationAst(_pos, identifier(2), identifier_list(4), type_list(4), annotation_list(4),
        ast(6), annotation_list(6), None))},
    {'ast': lambda _pos, identifier, stmt_list: StructDeclarationAst(_pos, identifier(2), stmt_list(4))},
    {'ast': lambda _pos, identifier, val_list: CallStatementAst(_pos, identifier(1), val_list(3))},
    {'ast': lambda _pos, val_list: ReturnStatementAst(_pos, val_list(2))},
    {'ast': lambda _pos, ast: AssignStatementAst(_pos, ast(2), ast(4), ast(1))},
    {'ast': lambda _pos, ast: AssignStatementAst(_pos, ast(1), ast(3), None)},
    {'ast': lambda _pos, ast: IfStatementAst(_pos, ast(2), ast(3), None)},
    {'ast': lambda _pos, ast: IfStatementAst(_pos, ast(2), ast(3), ast(5))},
    {'ast': lambda _pos, ast, stmt_list: WhileStatementAst(_pos, ast(2), stmt_list(4))}] + [
    {'ast': lambda _pos, ast, op: BinaryOperatorExpressionAst(_pos, op(2), ast(1), ast(3))},
    {'ast': 'ast.1'}] * 3 + [
    {'ast': lambda _pos, ast, identifier: MemberExpressionAst(_pos, ast(1), identifier(3))},
    {'ast': 'ast.1'},
    {'ast': lambda _pos, ast, op: UnaryOperatorExpressionAst(_pos, op(1), ast(2))},
    {'ast': 'ast.1'},
    {'ast': lambda _pos, number: ConstantExpressionAst(_pos, number(1), SLEEPY_INT)},
    {'ast': lambda _pos, number: ConstantExpressionAst(_pos, number(1), SLEEPY_DOUBLE)},
    {'ast': lambda _pos, number: ConstantExpressionAst(_pos, number(1), SLEEPY_CHAR)},
    {'ast': lambda _pos, identifier: VariableExpressionAst(_pos, identifier(1))},
    {'ast': lambda _pos, identifier, val_list: CallExpressionAst(_pos, identifier(1), val_list(3))},
    {'ast': 'ast.2'},
    {'ast': lambda _pos, identifier: VariableTargetAst(_pos, identifier(1))},
    {'ast': lambda _pos, ast, identifier: MemberTargetAst(_pos, ast(1), identifier(3))},
    {'annotation_list': []},
    {'annotation_list': lambda ast, annotation_list: [ast(1)] + annotation_list(2)},
    {'ast': lambda _pos, identifier: AnnotationAst(_pos, identifier(2))},
    {'identifier_list': []},
    {'identifier_list': 'identifier_list.1'},
    {'identifier_list': lambda identifier: [identifier(1)]},
    {'identifier_list': lambda identifier, identifier_list: [identifier(1)] + identifier_list(3)},
    {'identifier_list': [], 'type_list': [], 'annotation_list': []},
    {'identifier_list': 'identifier_list.1', 'type_list': 'type_list.1', 'annotation_list': 'annotation_list.1'},
    {
      'identifier_list': lambda identifier: [identifier(3)],
      'type_list': lambda ast: [ast(2)],
      'annotation_list': lambda annotation_list: [annotation_list(1)]
    },
    {
      'identifier_list': lambda identifier, identifier_list: [identifier(3)] + identifier_list(5),
      'type_list': lambda ast, type_list: [ast(2)] + type_list(5),
      'annotation_list': lambda annotation_list: [annotation_list(1)] + annotation_list(5)
    },
    {'val_list': []},
    {'val_list': 'val_list.1'},
    {'val_list': lambda ast: [ast(1)]},
    {'val_list': lambda ast, val_list: [ast(1)] + val_list(3)},
    {'ast': lambda _pos, ast: UnionTypeAst(_pos, [ast(1), ast(3)])},
    {'ast': 'ast.1'},
    {'ast': lambda _pos, identifier: IdentifierTypeAst(_pos, identifier(1))},
    {'ast': 'ast.2'},
    {'ast': None, 'annotation_list': None},
    {'ast': 'ast.3', 'annotation_list': 'annotation_list.2'},
    {'op': 'op.1'},
    {'op': 'op.1'},
    {'op': 'op.1'}
  ],
  terminal_attr_rules={
    'cmp_op': {'op': lambda value: value},
    'sum_op': {'op': lambda value: value},
    'prod_op': {'op': lambda value: value},
    'identifier': {'identifier': lambda value: value},
    'int': {'number': lambda value: int(value)},
    'double': {'number': lambda value: float(value)},
    'char': {'number': lambda value: ord(parse_char(value))}
  }
)
SLEEPY_PARSER = ParserGenerator(SLEEPY_GRAMMAR)


def make_program_ast(program, add_preamble=True):
  """
  :param str program:
  :param bool add_preamble:
  :rtype: TopLevelStatementAst
  """
  tokens, tokens_pos = SLEEPY_LEXER.tokenize(program)
  _, root_eval = SLEEPY_PARSER.parse_syn_attr_analysis(SLEEPY_ATTR_GRAMMAR, program, tokens, tokens_pos)
  program_ast = root_eval['ast']
  assert isinstance(program_ast, TopLevelStatementAst)
  if add_preamble:
    program_ast = add_preamble_to_ast(program_ast)
  return program_ast


def make_preamble_ast():
  """
  :rtype: TopLevelStatementAst
  """
  import os
  preamble_path = os.path.join(os.path.dirname(os.path.abspath(__file__)), 'std/preamble.slp')
  with open(preamble_path) as preamble_file:
    preamble_program = preamble_file.read()
  return make_program_ast(preamble_program, add_preamble=False)


def add_preamble_to_ast(program_ast):
  """
  :param TopLevelStatementAst program_ast:
  :rtype: TopLevelStatementAst
  """
  preamble_ast = make_preamble_ast()
  assert isinstance(preamble_ast, TopLevelStatementAst)
  return TopLevelStatementAst(program_ast.pos, AbstractScopeAst(
    preamble_ast.pos, preamble_ast.root_scope.stmt_list + program_ast.root_scope.stmt_list))


def is_block_terminated(block, symbol_table):
  """
  :param ir.Block block:
  :param SymbolTable symbol_table:
  :rtype: bool
  """
  if block.is_terminated:
    return True
  # could be inlined, then we are also terminated if inside the collect_return_block
  if symbol_table.current_func.is_inline and block == symbol_table.current_func_inline_return_collect_block:
    return True
  return False<|MERGE_RESOLUTION|>--- conflicted
+++ resolved
@@ -216,7 +216,7 @@
       var_symbol = scope_symbol_table[identifier_name]
       assert isinstance(var_symbol, VariableSymbol)
       assert var_symbol.ir_alloca is None
-      var_symbol.ir_alloca = builder.alloca(var_symbol.var_type.ir_type, name=identifier_name)
+      var_symbol.ir_alloca = builder.alloca(var_symbol.declared_var_type.ir_type, name=identifier_name)
     return builder
 
   def build_scope_body_expr_ir(self, module, builder, scope_symbol_table):
@@ -307,13 +307,8 @@
   allowed_annotation_identifiers = {'Inline'}
   allowed_arg_annotation_identifiers = {'Const', 'Mutable'}
 
-<<<<<<< HEAD
-  def __init__(self, pos, identifier, arg_identifiers, arg_type_identifiers, arg_annotations, return_type_identifier,
+  def __init__(self, pos, identifier, arg_identifiers, arg_types, arg_annotations, return_type,
                return_annotation_list, body_scope):
-=======
-  def __init__(self, pos, identifier, arg_identifiers, arg_types, arg_annotations, return_type,
-               return_annotation_list, stmt_list):
->>>>>>> 66857b25
     """
     :param TreePosition pos:
     :param str identifier:
@@ -325,14 +320,9 @@
     :param AbstractScopeAst|None body_scope: body, or None if extern function.
     """
     super().__init__(pos)
-<<<<<<< HEAD
-    assert len(arg_identifiers) == len(arg_type_identifiers) == len(arg_annotations)
-    assert (return_type_identifier is None) == (return_annotation_list is None)
-    assert body_scope is None or isinstance(body_scope, AbstractScopeAst)
-=======
     assert len(arg_identifiers) == len(arg_types) == len(arg_annotations)
     assert (return_type is None) == (return_annotation_list is None)
->>>>>>> 66857b25
+    assert body_scope is None or isinstance(body_scope, AbstractScopeAst)
     self.identifier = identifier
     self.arg_identifiers = arg_identifiers
     self.arg_types = arg_types
@@ -513,23 +503,12 @@
     body_symbol_table.current_func_inline_return_collect_block = inline_return_collect_block
     body_symbol_table.current_func_inline_return_ir_alloca = inline_return_ir_alloca
 
-<<<<<<< HEAD
     # create all function body variables
     body_builder = self.body_scope.build_scope_var_expr_ir(
       module=module, builder=body_builder, scope_symbol_table=body_symbol_table)
     # set function argument values
     for arg_identifier, ir_arg in zip(concrete_func.arg_identifiers, ir_func_args):
       assert arg_identifier in body_symbol_table  # set in _build_body_symbol_table
-=======
-    for identifier_name in body_symbol_table.current_scope_identifiers:
-      assert identifier_name in body_symbol_table
-      var_symbol = body_symbol_table[identifier_name]
-      if not isinstance(var_symbol, VariableSymbol):
-        continue
-      var_symbol.ir_alloca = body_builder.alloca(var_symbol.declared_var_type.ir_type, name=identifier_name)
-
-    for arg_identifier, ir_arg in zip(self.arg_identifiers, ir_func_args):
->>>>>>> 66857b25
       arg_symbol = body_symbol_table[arg_identifier]
       assert isinstance(arg_symbol, VariableSymbol)
       ir_arg.name = arg_identifier
@@ -556,15 +535,9 @@
     :rtype: str
     """
     return (
-<<<<<<< HEAD
-      'FunctionDeclarationAst(identifier=%r, arg_identifiers=%r, arg_type_identifiers=%r, '
-      'return_type_identifier=%r, %s)' % (self.identifier, self.arg_identifiers, self.arg_type_identifiers,
-      self.return_type_identifier, 'extern' if self.is_extern else self.body_scope))
-=======
-        'FunctionDeclarationAst(identifier=%r, arg_identifiers=%r, arg_types=%r, '
-        'return_type=%r, %s)' % (self.identifier, self.arg_identifiers, self.arg_types,
-    self.return_type, 'extern' if self.is_extern else ', '.join([repr(stmt) for stmt in self.stmt_list])))
->>>>>>> 66857b25
+      'FunctionDeclarationAst(identifier=%r, arg_identifiers=%r, arg_types=%r, '
+      'return_type=%r, %s)' % (self.identifier, self.arg_identifiers, self.arg_types,
+      self.return_type, 'extern' if self.is_extern else self.body_scope))
 
 
 class CallStatementAst(StatementAst):
@@ -787,13 +760,8 @@
     if self.is_pass_by_ref():
       constructor_builder.ret(self_ir_alloca)
     else:  # pass by value
-<<<<<<< HEAD
-      constructor_builder.ret(constructor_builder.load(self_ir_alloca, 'self'))
+      constructor_builder.ret(constructor_builder.load(self_ir_alloca, name='self'))
     assert is_block_terminated(constructor_block, symbol_table=symbol_table)
-=======
-      constructor_builder.ret(constructor_builder.load(self_ir_alloca, name='self'))
-    assert constructor_block.is_terminated
->>>>>>> 66857b25
 
   def build_expr_ir(self, module, builder, symbol_table):
     """
@@ -1832,25 +1800,14 @@
     {'ast': lambda _pos, stmt_list: AbstractScopeAst(_pos, stmt_list(2))},
     {'stmt_list': []},
     {'stmt_list': lambda ast, annotation_list, stmt_list: [annotate_ast(ast(2), annotation_list(1))] + stmt_list(3)},
-<<<<<<< HEAD
-    {'ast': lambda _pos, identifier, identifier_list, type_list, annotation_list, type_identifier, ast: (
+    {'ast': lambda _pos, identifier, identifier_list, type_list, annotation_list, ast: (
       FunctionDeclarationAst(
-        _pos, identifier(2), identifier_list(4), type_list(4), annotation_list(4),
-        type_identifier(6), annotation_list(6), ast(7)))},
-    {'ast': lambda _pos, op, identifier_list, type_list, annotation_list, type_identifier, ast: (
+        _pos, identifier(2), identifier_list(4), type_list(4), annotation_list(4), ast(6), annotation_list(6),
+        ast(7)))},
+    {'ast': lambda _pos, op, identifier_list, type_list, annotation_list, ast: (
       FunctionDeclarationAst(
-        _pos, op(2), identifier_list(4), type_list(4), annotation_list(4), type_identifier(6),
-        annotation_list(6), ast(7)))},
-    {'ast': lambda _pos, identifier, identifier_list, type_list, annotation_list, type_identifier: (
-=======
-    {'ast': lambda _pos, identifier, identifier_list, type_list, annotation_list, ast, stmt_list: (
-      FunctionDeclarationAst(_pos, identifier(2), identifier_list(4), type_list(4), annotation_list(4),
-        ast(6), annotation_list(6), stmt_list(8)))},
-    {'ast': lambda _pos, op, identifier_list, type_list, annotation_list, ast, stmt_list: (
-      FunctionDeclarationAst(_pos, op(2), identifier_list(4), type_list(4), annotation_list(4), ast(6),
-        annotation_list(6), stmt_list(8)))},
+        _pos, op(2), identifier_list(4), type_list(4), annotation_list(4), ast(6), annotation_list(6), ast(7)))},
     {'ast': lambda _pos, identifier, identifier_list, type_list, annotation_list, ast: (
->>>>>>> 66857b25
       FunctionDeclarationAst(_pos, identifier(2), identifier_list(4), type_list(4), annotation_list(4),
         ast(6), annotation_list(6), None))},
     {'ast': lambda _pos, identifier, stmt_list: StructDeclarationAst(_pos, identifier(2), stmt_list(4))},
