--- conflicted
+++ resolved
@@ -31,17 +31,10 @@
 
 # Variable dimensional vector
 @RefType struct Vec {
-<<<<<<< HEAD
-  dim : Int = 0;
-  start : Ptr[Double] = allocate_double(0);
-}
-func (Vec vec)[Int pos] -> Ptr[Double] {
-=======
   dim : Int;
-  start : DoublePtr;
-}
-func get(vec: Vec, pos: Int) ->  DoublePtr  {
->>>>>>> 47f2f64a
+  start : Ptr[Double];
+}
+func get(vec: Vec, pos: Int) -> Ptr[Double] {
   pos = normalized_index(pos, vec.dim);
   return vec.start + pos;
 }
@@ -122,11 +115,7 @@
   num_cols : Int = 0;
   start : Ptr[Double] = allocate_double(0);
 }
-<<<<<<< HEAD
-func (Mat mat)[Int row, Int col] -> Ptr[Double] {
-=======
-func get(mat: Mat, row: Int, col: Int) ->  DoublePtr  {
->>>>>>> 47f2f64a
+func get(mat: Mat, row: Int, col: Int) -> Ptr[Double]  {
   row = normalized_index(row, mat.num_rows);
   col = normalized_index(col, mat.num_cols);
   return mat.start + row * mat.num_cols + col;
