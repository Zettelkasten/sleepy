--- conflicted
+++ resolved
@@ -996,11 +996,7 @@
 def test_index_operator():
   with make_execution_engine() as engine:
     program = """
-<<<<<<< HEAD
-    func get(Ptr[Double] ptr, Int pos) -> Ptr[Double] {
-=======
-    func get(ptr: DoublePtr, pos: Int) ->  DoublePtr  {
->>>>>>> 47f2f64a
+    func get(ptr: Ptr[Double], pos: Int) -> Ptr[Double] {
       return ptr + pos;
     }
     func main(val: Double) ->  Double  {
@@ -1017,11 +1013,7 @@
 def test_index_operator_syntax():
   with make_execution_engine() as engine:
     program = """
-<<<<<<< HEAD
-    func get(Ptr[Double] ptr, Int pos) -> Ptr[Double] {
-=======
-    func get(ptr: DoublePtr, pos: Int) ->  DoublePtr  {
->>>>>>> 47f2f64a
+    func get(ptr: Ptr[Double], pos: Int) -> Ptr[Double] {
       return ptr + pos;
     }
     func main(val: Double) ->  Double  {
@@ -1590,11 +1582,7 @@
     struct S {
       val: Double = 0.0;
     }
-<<<<<<< HEAD
-    func cast_to_s(S|Ptr[Double] ptr) -> S {
-=======
-    func cast_to_s(ptr: S|DoublePtr) ->  S  {
->>>>>>> 47f2f64a
+    func cast_to_s(ptr: S|Ptr[Double]) ->  S  {
       unchecked_assert(ptr is S);
       return ptr;
     }
@@ -1701,6 +1689,7 @@
     for a, b in [(4, 2), (-4, 2), (7, 3), (7, 1), (-5, 3), (-2, -2)]:
       assert_equal(main(a, b), fmod(a, b))
 
+      
 def test_char_not_comparable():
   for path in glob.glob('./examples_char_not_comparable/*'):
     with make_execution_engine() as engine, open(path) as file:
@@ -1708,6 +1697,7 @@
       with assert_raises(SemanticError):
         compile_program(engine, program, add_preamble=False)
 
+        
 def test_templ_ternary():
   with make_execution_engine() as engine:
     program = """
@@ -1727,14 +1717,14 @@
 def test_templ_max():
   with make_execution_engine() as engine:
     program = """
-    func max_[T](T a, T b) -> T {
+    func max_[T](a: T, b: T) -> T {
       if a < b {
         return b;
       } else {
         return a;
       }
     }
-    func main(Int a, Int b) -> Int {
+    func main(a: Int, b: Int) -> Int {
       return max_(a, b);
     }
     """
@@ -1746,14 +1736,14 @@
 def test_templ_inner_func():
   with make_execution_engine() as engine:
     program = """
-    func times_four[T](T x) -> T {
-      func sum(T a, T b) -> T {
+    func times_four[T](x: T) -> T {
+      func sum(a: T, b: T) -> T {
         return a + b;
       }
       double: T = sum(x, x);
       return sum(double, double);
     }
-    func main(Int a) -> Int {
+    func main(a: Int) -> Int {
       return times_four(a);
     }
     """
@@ -1765,19 +1755,19 @@
 def test_templ_inner_func2():
   with make_execution_engine() as engine:
     program = """
-    func ToDouble(Int i) -> Double {
-      extern_func int_to_double(Int i) -> Double;
+    func ToDouble(i: Int) -> Double {
+      extern_func int_to_double(i: Int) -> Double;
       return int_to_double(i);
     }
-    func ToDouble(Double d) -> Double { return d; }
-    func add_two_pi[T](T x) -> Double {
-      func double[U](U y) -> Double {
+    func ToDouble(d: Double) -> Double { return d; }
+    func add_two_pi[T](x: T) -> Double {
+      func double[U](y: U) -> Double {
         return ToDouble(y + y);
       }
       pi = 3.1415;
       return double(pi) + ToDouble(x);
     }
-    func main(Int a) -> Double {
+    func main(a: Int) -> Double {
       return add_two_pi(a);
     }
     """
@@ -1788,11 +1778,11 @@
 def test_templ_local_var():
   with make_execution_engine() as engine:
     program = """
-    func foo[T](T local) -> T {
+    func foo[T](local: T) -> T {
       x: T = local;
       return x;
     }
-    func main(Int i) -> Int {
+    func main(i: Int) -> Int {
       return foo(i);
     }
     """
@@ -1804,13 +1794,13 @@
 def test_templ_ptr():
   with make_execution_engine() as engine:
     program = """
-    func main(Int a, Int b) -> Int {  # returns a + b
-      extern_func allocate_int(Int size) -> Ptr[Int];
+    func main(a: Int, b: Int) -> Int {  # returns a + b
+      extern_func allocate_int(size: Int) -> Ptr[Int];
       ptr = allocate_int(2);
       store(ptr, a);
       store(ptr + 1, b);
       sum = load(ptr) + load(ptr + 1);
-      extern_func deallocate_int(Ptr[Int] ptr);
+      extern_func deallocate_int(ptr: Ptr[Int]);
       deallocate_int(ptr);
       return sum;
     }
@@ -1824,10 +1814,10 @@
 def test_templ_call_overloaded_union():
   with make_execution_engine() as engine:
     program = """
-    func foo[T](Double a, T b) -> T {
+    func foo[T](a: Double, b: T) -> T {
       return b;
     }
-    func foo[T](Int a, T b) -> T {
+    func foo[T](a: Int, b: T) -> T {
       return b;
     }
     func blackbox() -> Int|Double {
@@ -1845,7 +1835,7 @@
 def test_ptr_loop():
   with make_execution_engine() as engine:
     program = """
-    func main(Int len) -> Int {  # computes sum_i^{len-1} i
+    func main(len: Int) -> Int {  # computes sum_i^{len-1} i
       arr: Ptr[Int] = allocate_int(len);
       # store numbers 0 ... len-1
       pos = 0;
@@ -1874,12 +1864,11 @@
 def test_ptr_arithmetic():
   with make_execution_engine() as engine:
     program = """
-    func main(Int magic) -> Int {
+    func main(magic: Int) -> Int {
       orig = allocate_int(20);
       store(orig, magic);
       ptr = orig;
       ptr += 10;  # = orig + 10
-      print_line_flush('a');
       assert(ptr > orig);
       assert(ptr >= orig);
       assert(not(ptr < orig));
